--- conflicted
+++ resolved
@@ -1,10 +1,6 @@
 # The parent line must be the first non-comment line in the file
 # This line defines the product name and version
-<<<<<<< HEAD
-parent	larcorealg	v1_15_00
-=======
 parent	larcorealg	v06_63_00_rc0
->>>>>>> 7486fc2f
 defaultqual	e14
 
 # These optional lines define the installed directories where
